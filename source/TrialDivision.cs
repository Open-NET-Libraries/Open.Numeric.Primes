﻿using Open.Collections;
using System;
using System.Collections.Generic;
using System.Linq;
using System.Threading;

namespace Open.Numeric.Primes
{
<<<<<<< HEAD
	public class TrialDivision : PrimalityU64Base
	{
		public static readonly IReadOnlyList<ulong> FirstKnown
			= (new List<ulong>() { 2, 3, 5, 7, 11, 13, 17, 19, 23, 29, 31, 37, 41, 43, 47, 53, 59, 61, 67, 71, 73, 79, 83, 89, 97, 101, 103, 107, 109, 113, 127, 131, 137, 139, 149, 151, 157, 163, 167, 173, 179, 181, 191, 193, 197, 199, 211, 223, 227, 229, 233, 239, 241, 251, 257, 263, 269, 271, 277, 281, 283, 293, 307, 311, 313, 317, 331, 337, 347, 349, 353, 359, 367, 373, 379, 383, 389, 397, 401, 409, 419, 421, 431, 433, 439, 443, 449, 457, 461, 463, 467, 479, 487, 491, 499, 503, 509, 521, 523, 541, })
				.AsReadOnly();

		/// <inheritdoc />
		public override ParallelQuery<ulong> InParallel(in ulong staringAt, ushort? degreeOfParallelism = null)
		{
			var sa = staringAt;
			var tests = AllNumbers().SkipWhile(v => v < sa) // This is the difference.
				.AsParallel().AsOrdered();

			if (degreeOfParallelism.HasValue)
				tests = tests.WithDegreeOfParallelism(degreeOfParallelism.Value);

			return tests.Where(v => IsPrime(in v));
		}

		// const ulong MAX_ULONG_SQUARE_ROOT = 4294967296;

		protected override bool IsPrimeInternal(in ulong value)
		{
			var sqr = (ulong)Math.Sqrt(value);

			foreach (var p in AllNumbers())
			{
				if (p > sqr || value == p)
					return true;
				if (value % p == 0)
					return false;
			}

			throw new Exception("Unexpectedly exited prime test loop.");
		}

		protected virtual IEnumerable<ulong> AllNumbers()
		{
			var known = new LinkedList<ulong>();
			var last = 0UL;
			foreach (var k in FirstKnown)
			{
				yield return k;
				last = k;
				known.AddLast(k);
			}

			foreach (var n in ValidPrimeTests(last + 2))
			{
				last = 1L;
				var pN = known.First;
				do
				{
					var p = pN.Value;
					var stop = n / last; // The list of possibilities shrinks for each test.
					if (p > stop)
					{
						known.AddLast(n);
						yield return n;
						pN = null;
					}
					else if (n == p || (n % p) == 0)
					{
						pN = null;
					}
					else
					{
						pN = pN.Next;
					}
					last = p;
				}
				while (pN != null);
			}
		}

		public override IEnumerator<ulong> GetEnumerator()
			=> AllNumbers().GetEnumerator();

		/// <inheritdoc />
		/// <summary>
		/// Returns an enumerable that will iterate every prime starting at the starting value.
		/// </summary>
		/// <param name="startingAt">Allows for skipping ahead any integer before checking for inclusive and subsequent primes.</param>
		/// <returns>An enumerable that will iterate every prime starting at the starting value</returns>
		public override IEnumerable<ulong> StartingAt(ulong startingAt)
			=> AllNumbers().SkipWhile(n => n < startingAt);

		protected override bool IsFactorable(in ulong value)
			=> true; // Do not do prime check first.
	}

	public class TrialDivisionMemoized : TrialDivision
	{

		LazyList<ulong> Memoized;

		/// <summary>
		/// Returns a memoized enumerable that will iterate every prime starting at the starting value.
		/// </summary>
		/// <returns>A memoized enumerable that will iterate every prime starting at the starting value</returns>
		protected override IEnumerable<ulong> AllNumbers()
			=> LazyInitializer
				.EnsureInitialized(ref Memoized,
					() => NumbersMemoizable().Memoize());

		protected IEnumerable<ulong> NumbersMemoizable()
		{
			ulong last = 1;
			foreach (var n in FirstKnown)
			{
				yield return n;
				last = n;
			}

			/*
=======
    public class TrialDivision : PrimalityU64Base
    {
        public static readonly IReadOnlyList<ulong> FirstKnown
            = (new List<ulong>() { 2, 3, 5, 7, 11, 13, 17, 19, 23, 29, 31, 37, 41, 43, 47, 53, 59, 61, 67, 71, 73, 79, 83, 89, 97, 101, 103, 107, 109, 113, 127, 131, 137, 139, 149, 151, 157, 163, 167, 173, 179, 181, 191, 193, 197, 199, 211, 223, 227, 229, 233, 239, 241, 251, 257, 263, 269, 271, 277, 281, 283, 293, 307, 311, 313, 317, 331, 337, 347, 349, 353, 359, 367, 373, 379, 383, 389, 397, 401, 409, 419, 421, 431, 433, 439, 443, 449, 457, 461, 463, 467, 479, 487, 491, 499, 503, 509, 521, 523, 541, })
                .AsReadOnly();

        /// <inheritdoc />
        public override ParallelQuery<ulong> InParallel(in ulong staringAt, ushort? degreeOfParallelism = null)
        {
            var sa = staringAt;
            var tests = AllNumbers().SkipWhile(v => v < sa) // This is the difference.
                .AsParallel().AsOrdered();

            if (degreeOfParallelism.HasValue)
                tests = tests.WithDegreeOfParallelism(degreeOfParallelism.Value);

            return tests.Where(v => IsPrime(in v));
        }

        // ReSharper disable once UnusedMember.Local
        const ulong MAX_ULONG_SQUARE_ROOT = 4294967296;

        protected override bool IsPrimeInternal(in ulong value)
        {
            var sqr = (ulong)Math.Sqrt(value);

            foreach (var p in AllNumbers())
            {
                if (p > sqr || value == p)
                    return true;
                if (value % p == 0)
                    return false;
            }

            throw new Exception("Unexpectedly exited prime test loop.");
        }

        protected virtual IEnumerable<ulong> AllNumbers()
        {
            var known = new LinkedList<ulong>();
            var last = 0UL;
            foreach (var k in FirstKnown)
            {
                yield return k;
                last = k;
                known.AddLast(k);
            }

            foreach (var n in ValidPrimeTests(last + 2))
            {
                last = 1L;
                var pN = known.First;
                do
                {
                    var p = pN.Value;
                    var stop = n / last; // The list of possibilities shrinks for each test.
                    if (p > stop)
                    {
                        known.AddLast(n);
                        yield return n;
                        pN = null;
                    }
                    else if (n == p || (n % p) == 0)
                    {
                        pN = null;
                    }
                    else
                    {
                        pN = pN.Next;
                    }
                    last = p;
                }
                while (pN != null);
            }
        }

        public override IEnumerator<ulong> GetEnumerator()
            => AllNumbers().GetEnumerator();

        /// <inheritdoc />
        /// <summary>
        /// Returns an enumerable that will iterate every prime starting at the starting value.
        /// </summary>
        /// <param name="startingAt">Allows for skipping ahead any integer before checking for inclusive and subsequent primes.</param>
        /// <returns>An enumerable that will iterate every prime starting at the starting value</returns>
        public override IEnumerable<ulong> StartingAt(ulong startingAt)
            => AllNumbers().SkipWhile(n => n < startingAt);

        protected override bool IsFactorable(in ulong value)
            => true; // Do not do prime check first.
    }

    public class TrialDivisionMemoized : TrialDivision
    {

        LazyList<ulong> Memoized;

        /// <summary>
        /// Returns a memoized enumerable that will iterate every prime starting at the starting value.
        /// </summary>
        /// <returns>A memoized enumerable that will iterate every prime starting at the starting value</returns>
        protected override IEnumerable<ulong> AllNumbers()
            => LazyInitializer
                .EnsureInitialized(ref Memoized,
                    () => NumbersMemoizable().Memoize());

        protected IEnumerable<ulong> NumbersMemoizable()
        {
            ulong last = 1;
            foreach (var n in FirstKnown)
            {
                yield return n;
                last = n;
            }

            /*
>>>>>>> faf2540f
             * Note: here is where things start to recurse but should work perfectly
             * as the next primes can only be discovered by their predecessors.
             */
            foreach (var n in ValidPrimeTests(last + 1).Where(v => IsPrime(in v)))
                yield return n;
        }

    }
}<|MERGE_RESOLUTION|>--- conflicted
+++ resolved
@@ -6,7 +6,6 @@
 
 namespace Open.Numeric.Primes
 {
-<<<<<<< HEAD
 	public class TrialDivision : PrimalityU64Base
 	{
 		public static readonly IReadOnlyList<ulong> FirstKnown
@@ -122,124 +121,6 @@
 			}
 
 			/*
-=======
-    public class TrialDivision : PrimalityU64Base
-    {
-        public static readonly IReadOnlyList<ulong> FirstKnown
-            = (new List<ulong>() { 2, 3, 5, 7, 11, 13, 17, 19, 23, 29, 31, 37, 41, 43, 47, 53, 59, 61, 67, 71, 73, 79, 83, 89, 97, 101, 103, 107, 109, 113, 127, 131, 137, 139, 149, 151, 157, 163, 167, 173, 179, 181, 191, 193, 197, 199, 211, 223, 227, 229, 233, 239, 241, 251, 257, 263, 269, 271, 277, 281, 283, 293, 307, 311, 313, 317, 331, 337, 347, 349, 353, 359, 367, 373, 379, 383, 389, 397, 401, 409, 419, 421, 431, 433, 439, 443, 449, 457, 461, 463, 467, 479, 487, 491, 499, 503, 509, 521, 523, 541, })
-                .AsReadOnly();
-
-        /// <inheritdoc />
-        public override ParallelQuery<ulong> InParallel(in ulong staringAt, ushort? degreeOfParallelism = null)
-        {
-            var sa = staringAt;
-            var tests = AllNumbers().SkipWhile(v => v < sa) // This is the difference.
-                .AsParallel().AsOrdered();
-
-            if (degreeOfParallelism.HasValue)
-                tests = tests.WithDegreeOfParallelism(degreeOfParallelism.Value);
-
-            return tests.Where(v => IsPrime(in v));
-        }
-
-        // ReSharper disable once UnusedMember.Local
-        const ulong MAX_ULONG_SQUARE_ROOT = 4294967296;
-
-        protected override bool IsPrimeInternal(in ulong value)
-        {
-            var sqr = (ulong)Math.Sqrt(value);
-
-            foreach (var p in AllNumbers())
-            {
-                if (p > sqr || value == p)
-                    return true;
-                if (value % p == 0)
-                    return false;
-            }
-
-            throw new Exception("Unexpectedly exited prime test loop.");
-        }
-
-        protected virtual IEnumerable<ulong> AllNumbers()
-        {
-            var known = new LinkedList<ulong>();
-            var last = 0UL;
-            foreach (var k in FirstKnown)
-            {
-                yield return k;
-                last = k;
-                known.AddLast(k);
-            }
-
-            foreach (var n in ValidPrimeTests(last + 2))
-            {
-                last = 1L;
-                var pN = known.First;
-                do
-                {
-                    var p = pN.Value;
-                    var stop = n / last; // The list of possibilities shrinks for each test.
-                    if (p > stop)
-                    {
-                        known.AddLast(n);
-                        yield return n;
-                        pN = null;
-                    }
-                    else if (n == p || (n % p) == 0)
-                    {
-                        pN = null;
-                    }
-                    else
-                    {
-                        pN = pN.Next;
-                    }
-                    last = p;
-                }
-                while (pN != null);
-            }
-        }
-
-        public override IEnumerator<ulong> GetEnumerator()
-            => AllNumbers().GetEnumerator();
-
-        /// <inheritdoc />
-        /// <summary>
-        /// Returns an enumerable that will iterate every prime starting at the starting value.
-        /// </summary>
-        /// <param name="startingAt">Allows for skipping ahead any integer before checking for inclusive and subsequent primes.</param>
-        /// <returns>An enumerable that will iterate every prime starting at the starting value</returns>
-        public override IEnumerable<ulong> StartingAt(ulong startingAt)
-            => AllNumbers().SkipWhile(n => n < startingAt);
-
-        protected override bool IsFactorable(in ulong value)
-            => true; // Do not do prime check first.
-    }
-
-    public class TrialDivisionMemoized : TrialDivision
-    {
-
-        LazyList<ulong> Memoized;
-
-        /// <summary>
-        /// Returns a memoized enumerable that will iterate every prime starting at the starting value.
-        /// </summary>
-        /// <returns>A memoized enumerable that will iterate every prime starting at the starting value</returns>
-        protected override IEnumerable<ulong> AllNumbers()
-            => LazyInitializer
-                .EnsureInitialized(ref Memoized,
-                    () => NumbersMemoizable().Memoize());
-
-        protected IEnumerable<ulong> NumbersMemoizable()
-        {
-            ulong last = 1;
-            foreach (var n in FirstKnown)
-            {
-                yield return n;
-                last = n;
-            }
-
-            /*
->>>>>>> faf2540f
              * Note: here is where things start to recurse but should work perfectly
              * as the next primes can only be discovered by their predecessors.
              */
